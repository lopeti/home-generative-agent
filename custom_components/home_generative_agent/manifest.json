{
  "domain": "home_generative_agent",
  "name": "Home Generative Agent",
  "after_dependencies": ["assist_pipeline", "intent"],
  "codeowners": ["@goruck"],
  "config_flow": true,
  "dependencies": ["conversation", "recorder"],
  "documentation": "https://github.com/goruck/home_generative_agent",
  "integration_type": "service",
  "iot_class": "cloud_polling",
  "issue_tracker": "https://github.com/goruck/home_generative_agent/issues",
  "requirements": [
<<<<<<< HEAD
    "langchain==0.3.21",
    "langchain-openai==0.3.9",
    "langchain-ollama==0.3.0",
    "langgraph==0.3.18",
    "langgraph-checkpoint-postgres==2.0.19",
    "openai==1.35.7",
    "ollama==0.4.8",
    "psycopg[binary]==3.2.6",
    "psycopg-pool==3.2.6",
    "python-ulid==3.0.0"
=======
    "aiofiles==24.1.0",
    "langchain==0.3.25",
    "langchain-openai==0.3.16",
    "langchain-ollama==0.3.2",
    "langgraph==0.4.3",
    "langgraph-checkpoint-postgres==2.0.21",
    "openai==1.56.1",
    "ollama==0.4.8",
    "psycopg==3.2.6",
    "psycopg-pool==3.2.6",
    "transformers==4.51.3"
>>>>>>> 22b2c7a0
  ],
  "version": "0.2.0"
}<|MERGE_RESOLUTION|>--- conflicted
+++ resolved
@@ -10,18 +10,6 @@
   "iot_class": "cloud_polling",
   "issue_tracker": "https://github.com/goruck/home_generative_agent/issues",
   "requirements": [
-<<<<<<< HEAD
-    "langchain==0.3.21",
-    "langchain-openai==0.3.9",
-    "langchain-ollama==0.3.0",
-    "langgraph==0.3.18",
-    "langgraph-checkpoint-postgres==2.0.19",
-    "openai==1.35.7",
-    "ollama==0.4.8",
-    "psycopg[binary]==3.2.6",
-    "psycopg-pool==3.2.6",
-    "python-ulid==3.0.0"
-=======
     "aiofiles==24.1.0",
     "langchain==0.3.25",
     "langchain-openai==0.3.16",
@@ -30,10 +18,10 @@
     "langgraph-checkpoint-postgres==2.0.21",
     "openai==1.56.1",
     "ollama==0.4.8",
-    "psycopg==3.2.6",
+    "psycopg[binary]==3.2.6",
     "psycopg-pool==3.2.6",
+    "python-ulid==3.0.0",
     "transformers==4.51.3"
->>>>>>> 22b2c7a0
   ],
   "version": "0.2.0"
 }